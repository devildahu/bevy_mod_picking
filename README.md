# 3D Mouse Picking for Bevy

![](https://img.shields.io/github/workflow/status/aevyrie/bevy_mod_picking/Continuous%20integration)

This is a 3D mouse picking plugin for [Bevy](https://github.com/bevyengine/bevy). The plugin will cast a ray into the scene and check for intersection against all meshes tagged with the `PickableMesh` component. The built-in mouse events, highlighting, selection state, and debug cursor are opt-in.

**Expect Breaking Changes in `master` - Contributions Welcome**

![Picking demo](https://raw.githubusercontent.com/aevyrie/bevy_mod_picking/master/docs/picking_demo.webp)

## Features
* Multiple picking sources
    * Mouse (relative to supplied camera)
    * Screen space coordinates (relative to supplied camera)
    * Manually defined ray using a transform
* [Pick Data](#getting-pick-data)
    * Pick depth
    * Pick coordinates (in world space)
    * Surface normal at the pick ray intersection
    * Vertex coordinates of the intersected triangle
* [Mesh Interaction](#interacting-with-meshes)
    * Mouseover and click events
    * Configurable color highlighting for hovering and selection
    * Mesh selection state management
* [3D Debug cursor to show pick intersection and surface normal](#debug)
* [Picking Groups](#pick-groups) (associate a picking source with a set of meshes)
    * Multi window support

## Demo

To run the `3d_scene` example - a modified version of the `Bevy` example of the same name - clone this repository and run:

```console
cargo run --example 3d_scene
```

## Getting Started

### Setup

Add the plugin to your dependencies in Cargo.toml

```toml
bevy_mod_picking = "0.2.0"
```

Import the plugin:

```rust
use bevy_mod_picking::*;
```

Add it to your App::build() in the plugins section of your Bevy app:

```rust
.add_plugin(PickingPlugin)
```

### Marking Entities for Picking

For simple use cases, you will probably be using the mouse to pick items in a 3d scene. You will can mark your camera with a default PickSource component:

```rust
.with(PickSource::default())
```

Now all you have to do is mark any mesh entities with the `PickableMesh` component:

```rust
.with(PickableMesh::default())
```

### Interacting with Meshes

To get mouseover and mouseclick events, as well as built-in highlighting and selection state, you will need to add the `InteractableMesh` plugin. This is intentionally left optional, in case you only need pick intersection results.

```rust
// Add this below the PickingPlugin line
.add_plugin(InteractablePickingPlugin)
```

See the [Pick Interactions](#pick-interactions) section for more details on the features this provides.

If you want a mesh to highlight when you hover, add the `HighlightablePickMesh` component:

```rust
// InteractablePickingPlugin is a prerequisite for this to work
.with(HighlightablePickMesh::default())
```

If you also want to select meshes and keep them highlighted when clicked with the left mouse button, add the `SelectablePickMesh` component:

```rust
// InteractablePickingPlugin is a prerequisite for this to work
.with(SelectablePickMesh::default())
```

### Pick Groups

Pick groups allow you to associate meshes with a ray casting source, and produce a pick result for each group. For simple use cases, such as a single 3d view and camera, you can ignore this.

<<<<<<< HEAD
For those simple cases, you can just use `PickingGroup::default()` any time a `PickingGroup` is required. This will assign the `PickableMesh` or `PickSource` to picking group 0.
=======
For these simple cases, you can just use `PickGroup::default()` any time a `PickGroup` is required. This will assign the `PickableMesh` or `PickSource` to picking group 0.
>>>>>>> 87eca087

Pick groups are useful in cases such as multiple windows, where you want each window to have its own picking source (cursor relative to that window's camera), and each window might have a different set of meshes that this picking source can intersect. The primary window might assign the camera and all relavent meshes to pick group 0, while the secondary window uses pick group 1 for these. See the [multiple_windows](https://github.com/aevyrie/bevy_mod_picking/blob/master/examples/multiple_windows.rs) example for implementation details.

#### Constraints

<<<<<<< HEAD
- Only one PickSource can be assigned to a PickingGroup
- A PickableMesh can be assigned to one or more PickingGroups
- The result of running the picking system is an ordered list of all intersections of each PickSource with the PickableMeshs in that PickingGroup. The ordered list of intersections are stored by PickingGroup `HashMap<PickingGroup, Vec<PickIntersection>>`
=======
- Only one PickSource can be assigned to a PickGroup
- A PickableMesh can be assigned to one or many PickGroups
- The result of running the picking system is an ordered list of all intersections of each PickSource with the PickableMeshs in its PickGroup. The ordered list of intersections are stored by PickGroup `HashMap<PickGroup, Vec<PickIntersection>>`
>>>>>>> 87eca087

### Getting Pick Data

#### Pick Intersections Under the Cursor

Mesh picking intersection are reported in world coordinates. You can use the `PickState` resource to either get the topmost entity, or a list of all entities sorted by distance (near -> far) under the cursor:

```rust
fn get_picks(
    pick_state: Res<PickState>,
) {
    println!("All entities:\n{:?}", pick_state.list(PickGroup::default()));
    println!("Top entity:\n{:?}", pick_state.top(PickGroup::default()));
}
```

Alternatively, and perhaps more idiomatic to the Bevy ECS system, you can get the intersections for entities that have the `PickableMesh` component using:

```rust
pickable_entity.intersection(Group::default());
```

#### Pick Interactions

Run the `events` example to see mouseover and mouseclick events in action:

```console
cargo run --example events
```

#### Selection State

If you're using the `SelectablePickMesh` component for selection, you can access the selection state by querying all selectable entities and accessing the `.selected()` function.

### Plugin Parameters

If you're using the built in `HighlightablePickMash` component for highlighting, you can change the colors by accessing the `PickHighlightParams` and setting the colors:

```rust
// Example Bevy system to set the highlight colors
fn set_highlight_params(
    mut highlight_params: ResMut<PickHighlightParams>,
) {
    highlight_params.set_hover_color(Color::rgb(1.0, 0.0, 0.0));
    highlight_params.set_selection_color(Color::rgb(1.0, 0.0, 1.0));
}
```

### Debug

You can also enable a debug cursor that will place a sphere at the intersection, with a tail pointing normal to the surface. Just add the `DebugPickingPlugin` to the `App::build()` in your Bevy program:

```rust
.add_plugin(DebugPickingPlugin)
```

## License

This project is licensed under the [MIT license](https://github.com/aevyrie/bevy_mod_picking/blob/master/LICENSE).

### Contribution

Unless you explicitly state otherwise, any contribution intentionally submitted for inclusion in bevy_mod_picking by you, shall be licensed as MIT, without any additional terms or conditions.<|MERGE_RESOLUTION|>--- conflicted
+++ resolved
@@ -99,25 +99,15 @@
 
 Pick groups allow you to associate meshes with a ray casting source, and produce a pick result for each group. For simple use cases, such as a single 3d view and camera, you can ignore this.
 
-<<<<<<< HEAD
-For those simple cases, you can just use `PickingGroup::default()` any time a `PickingGroup` is required. This will assign the `PickableMesh` or `PickSource` to picking group 0.
-=======
-For these simple cases, you can just use `PickGroup::default()` any time a `PickGroup` is required. This will assign the `PickableMesh` or `PickSource` to picking group 0.
->>>>>>> 87eca087
+For those simple cases, you can just use `Group::default()` any time a `Group` is required. This will assign the `PickableMesh` or `PickSource` to picking group 0.
 
 Pick groups are useful in cases such as multiple windows, where you want each window to have its own picking source (cursor relative to that window's camera), and each window might have a different set of meshes that this picking source can intersect. The primary window might assign the camera and all relavent meshes to pick group 0, while the secondary window uses pick group 1 for these. See the [multiple_windows](https://github.com/aevyrie/bevy_mod_picking/blob/master/examples/multiple_windows.rs) example for implementation details.
 
 #### Constraints
 
-<<<<<<< HEAD
-- Only one PickSource can be assigned to a PickingGroup
-- A PickableMesh can be assigned to one or more PickingGroups
-- The result of running the picking system is an ordered list of all intersections of each PickSource with the PickableMeshs in that PickingGroup. The ordered list of intersections are stored by PickingGroup `HashMap<PickingGroup, Vec<PickIntersection>>`
-=======
-- Only one PickSource can be assigned to a PickGroup
-- A PickableMesh can be assigned to one or many PickGroups
-- The result of running the picking system is an ordered list of all intersections of each PickSource with the PickableMeshs in its PickGroup. The ordered list of intersections are stored by PickGroup `HashMap<PickGroup, Vec<PickIntersection>>`
->>>>>>> 87eca087
+- Only one PickSource can be assigned to a `Group`
+- A PickableMesh can be assigned to one or more `Group`s
+- The result of running the picking system is an ordered list of all intersections of each `PickSource` with the `PickableMesh`s in that `Group`. The ordered list of intersections are stored by `Group`, `HashMap<Group, Vec<PickIntersection>>`
 
 ### Getting Pick Data
 
